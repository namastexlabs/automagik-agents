--- conflicted
+++ resolved
@@ -45,7 +45,6 @@
         # Default whitelist phone numbers (without country code)
         self._whitelist = [
             # Add your whitelisted numbers here (format: "5511999999999")
-<<<<<<< HEAD
             "5531995400658", "351913034963", "5531997110019", "5531972465316", "5531999911072", "5538998806612",
             "5538999766612", "5531999286612", "5531998852688", "5531984597690", "5531998227449",
             "5531995324579", "17814967681", "5531997174121", "5531999923252", "5531992936659",
@@ -62,12 +61,6 @@
             "5531997275288", "5531997627474", "5531999465814", "5531995606163", "5531997571637",
             "5531993798965", "5535998060654", "5531996303065", "5531997714557", "5531999274715",
             "5531997970138", "5527998722679", "5527997482360", "556291352860"
-=======
-            "5527998722679",  # Example number
-            "5527997482360",
-            #"351913034963",
-            #"556291352860",  # Added from logs
->>>>>>> eb392f2e
         ]
         
     @property
@@ -450,12 +443,8 @@
                         metadata={
                             "is_whitelisted": True,
                             "sender_number": sender_number,
-<<<<<<< HEAD
-                            "action": "sent_personal_contact_directly"
-=======
                             "action": "sent_business_contact_directly",
                             "should_ignore": False  # We actually want a response to confirm contact was sent
->>>>>>> eb392f2e
                         }
                     )
                 except Exception as e:
